import os

from jinja2cli import cli

# change dir to tests directory to make relative paths possible
os.chdir(os.path.dirname(os.path.realpath(__file__)))


def test_relative_path():
    path = "./files/template.j2"

    title = b"\xc3\xb8".decode("utf8")
    output = cli.render(path, {"title": title}, [])
    assert output == title
    assert type(output) == cli.text_type


def test_absolute_path():
    absolute_base_path = os.path.dirname(os.path.realpath(__file__))
    path = os.path.join(absolute_base_path, "files", "template.j2")

<<<<<<< HEAD
    output = cli.render(path, {"title": "Test"}, [])
    if isinstance(output, cli.binary_type):
        output = output.decode('utf-8')
    assert output == "Test"


def test_non_recursive():
    path = "./files/recursive_template.j2"
    data = {'sitename': 'SiteName', 'title': 'Welcome to {{ sitename }}'}
    non_recursive_result_path = "./files/recursive_template_non_recursive_result.html"

    output = cli.render(path, data, [], False, False)
    if isinstance(output, cli.binary_type):
        output = output.decode('utf-8')

    with open(non_recursive_result_path) as f:
        expected_result = f.read()
        assert output == expected_result


def test_recursive():
    path = "./files/recursive_template.j2"
    data = {'sitename': 'SiteName', 'title': 'Welcome to {{ sitename }}'}
    recursive_result_path = "./files/recursive_template_recursive_result.html"

    output = cli.render(path, data, [], False, True)
    if isinstance(output, cli.binary_type):
        output = output.decode('utf-8')

    with open(recursive_result_path) as f:
        expected_result = f.read()
        assert output == expected_result
=======
    title = b"\xc3\xb8".decode("utf8")
    output = cli.render(path, {"title": title}, [])
    assert output == title
    assert type(output) == cli.text_type
>>>>>>> de5e8bf5
<|MERGE_RESOLUTION|>--- conflicted
+++ resolved
@@ -19,12 +19,10 @@
     absolute_base_path = os.path.dirname(os.path.realpath(__file__))
     path = os.path.join(absolute_base_path, "files", "template.j2")
 
-<<<<<<< HEAD
-    output = cli.render(path, {"title": "Test"}, [])
-    if isinstance(output, cli.binary_type):
-        output = output.decode('utf-8')
-    assert output == "Test"
-
+    title = b"\xc3\xb8".decode("utf8")
+    output = cli.render(path, {"title": title}, [])
+    assert output == title
+    assert type(output) == cli.text_type
 
 def test_non_recursive():
     path = "./files/recursive_template.j2"
@@ -51,10 +49,4 @@
 
     with open(recursive_result_path) as f:
         expected_result = f.read()
-        assert output == expected_result
-=======
-    title = b"\xc3\xb8".decode("utf8")
-    output = cli.render(path, {"title": title}, [])
-    assert output == title
-    assert type(output) == cli.text_type
->>>>>>> de5e8bf5
+        assert output == expected_result